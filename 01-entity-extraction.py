# Databricks notebook source
# MAGIC %md 
# MAGIC You may find this series of notebooks at https://github.com/databricks-industry-solutions/oncology. For more information about this solution accelerator, visit https://www.databricks.com/solutions/accelerators/nlp-oncology.

# COMMAND ----------

# MAGIC %md
# MAGIC #Abstracting Real World Data from Oncology Notes: Entity Extraction
# MAGIC [MT ONCOLOGY NOTES](https://www.mtsamplereports.com/) comprises of millions of ehr records of patients. It contains semi-structured data like demographics, insurance details, and a lot more, but most importantly, it also contains free-text data like real encounters and notes.
# MAGIC Here we show how to use Spark NLP's existing models to process raw text and extract highly specialized cancer information that can be used for various downstream use cases, including:
# MAGIC - Staff demand analysis according to specialties.
# MAGIC - Preparing reimbursement-ready data with billable codes.
# MAGIC - Analysis of risk factors of patients and symptoms.
# MAGIC - Analysis of cancer disease and symptoms.
# MAGIC - Drug usage analysis for inventory management.
# MAGIC - Preparing timeline of procedures.
# MAGIC - Relations between internal body part and procedures.
# MAGIC - Analysis of procedures used on oncological events.
# MAGIC - Checking assertion status of oncological findings.
# MAGIC 
# MAGIC Please use a cluster with **9.1 ML CPU** Runtime.

# COMMAND ----------

# MAGIC %md
# MAGIC ##0. Initial configurations

# COMMAND ----------

# MAGIC %pip install mlflow

# COMMAND ----------

import os
import json
import string
import numpy as np
import pandas as pd

import sparknlp
import sparknlp_jsl
from sparknlp.base import *
from sparknlp.util import *
from sparknlp.annotator import *
from sparknlp_jsl.base import *
from sparknlp_jsl.annotator import *
from sparknlp.pretrained import ResourceDownloader

from pyspark.sql import functions as F
from pyspark.ml import Pipeline, PipelineModel
from sparknlp.training import CoNLL

pd.set_option('max_colwidth', 100)
pd.set_option('display.max_columns', 100)  
pd.set_option('display.expand_frame_repr', False)

print('sparknlp.version : ',sparknlp.version())
print('sparknlp_jsl.version : ',sparknlp_jsl.version())

spark


# COMMAND ----------

# MAGIC %md
# MAGIC ### Download oncology notes

# COMMAND ----------

# MAGIC %run
# MAGIC ./04-config

# COMMAND ----------

data_path = '/FileStore/HLS/nlp/data/'

ade_demo_util=SolAccUtil('onc-lh',data_path=data_path)
ade_demo_util.print_info()

# COMMAND ----------

mlflow.set_experiment(ade_demo_util.settings['experiment_name'])

# COMMAND ----------

data_path=ade_demo_util.settings['data_path']
os.environ['data_path']=f'/dbfs{data_path}'
delta_path=ade_demo_util.settings['delta_path']
notes_path = f'{data_path}/mt_onc_50/'

# COMMAND ----------

# DBTITLE 1,download data
# MAGIC %sh
# MAGIC cd $data_path
# MAGIC wget https://hls-eng-data-public.s3.amazonaws.com/data/mt_onc_50.zip
# MAGIC unzip -o mt_onc_50.zip

# COMMAND ----------

display(dbutils.fs.ls(notes_path),10)

# COMMAND ----------

# MAGIC %md
# MAGIC ### Read Data and Write to Bronze Delta Layer
# MAGIC 
# MAGIC There are 50 clinical notes stored in delta table. We read the data nd write the raw notes data into bronze delta tables

# COMMAND ----------

df = sc.wholeTextFiles(notes_path).toDF().withColumnRenamed('_1','path').withColumnRenamed('_2','text')
display(df.limit(5))

# COMMAND ----------

df.count()

# COMMAND ----------

# DBTITLE 1,write to delta bronze layer
df.write.format('delta').mode('overwrite').save(f'{delta_path}/bronze/mt-oc-notes')
display(dbutils.fs.ls(f'{delta_path}/bronze/mt-oc-notes'))

# COMMAND ----------

sample_text = df.limit(1).select("text").collect()[0]

# COMMAND ----------

# MAGIC %md
# MAGIC ### Setup initial NLP pipelines and stages
# MAGIC First let's define all stages that are common among all downstream pipelines

# COMMAND ----------

documentAssembler = DocumentAssembler()\
  .setInputCol("text")\
  .setOutputCol("document")

documentAssemblerResolver = DocumentAssembler()\
  .setInputCol("text")\
  .setOutputCol("ner_chunks")

sentenceDetector = SentenceDetectorDLModel.pretrained("sentence_detector_dl_healthcare","en","clinical/models") \
  .setInputCols(["document"]) \
  .setOutputCol("sentence")

tokenizer = Tokenizer()\
  .setInputCols(["sentence"])\
  .setOutputCol("token")

word_embeddings = WordEmbeddingsModel.pretrained("embeddings_clinical", "en", "clinical/models")\
  .setInputCols(["sentence", "token"])\
  .setOutputCol("embeddings")


# COMMAND ----------

base_stages = [
        documentAssembler,
        sentenceDetector,
        tokenizer,
        word_embeddings
]

# COMMAND ----------

# MAGIC %md
# MAGIC ### Vizualize the Entities Using Spark NLP Display Library

# COMMAND ----------

# MAGIC %md
# MAGIC At first, we will create a NER pipeline. And then, we can see the labbeled entities on text.

# COMMAND ----------

# Cancer
bionlp_ner = MedicalNerModel.pretrained("ner_bionlp", "en", "clinical/models") \
  .setInputCols(["sentence", "token", "embeddings"]) \
  .setOutputCol("bionlp_ner")\
  .setBatchSize(128)\
  .setIncludeConfidence(False)

bionlp_ner_converter = NerConverter() \
  .setInputCols(["sentence", "token", "bionlp_ner"]) \
  .setOutputCol("bionlp_ner_chunk")\
  .setWhiteList(["Cancer"])

# Clinical Terminology
jsl_ner = MedicalNerModel.pretrained("jsl_ner_wip_clinical", "en", "clinical/models") \
  .setInputCols(["sentence", "token", "embeddings"]) \
  .setOutputCol("jsl_ner")\
  .setBatchSize(128)\
  .setIncludeConfidence(False)

jsl_ner_converter = NerConverter() \
  .setInputCols(["sentence", "token", "jsl_ner"]) \
  .setOutputCol("jsl_ner_chunk")\
  .setWhiteList(["Oncological", "Symptom", "Treatment"])

# COMMAND ----------

# MAGIC %md
# MAGIC We used two diferent NER models (`jsl_ner_wip_clinical` and `bionlp_ner`) and we need to merge them by a chunk merger. There are two different entities related to oncology. So we will change `Cancer` entities to `Oncological` by `setReplaceDictResource` parameter. This parameter gets the list from a csv file. Before merging the entities, we are creating the csv file with a row `Cancer,Oncological`.

# COMMAND ----------

dbutils.fs.put('/tmp/replace_dict.csv','Cancer,Oncological',overwrite=True)

chunk_merger = ChunkMergeApproach()\
  .setInputCols("bionlp_ner_chunk","jsl_ner_chunk")\
  .setOutputCol("final_ner_chunk")\
  .setReplaceDictResource('/tmp/replace_dict.csv',"text", {"delimiter":","})

ner_pipeline= Pipeline(
                        stages = base_stages+[
                            bionlp_ner,
                            bionlp_ner_converter,
                            jsl_ner,
                            jsl_ner_converter,
                            chunk_merger]
)

empty_data = spark.createDataFrame([['']]).toDF("text")
ner_model = ner_pipeline.fit(empty_data)

# COMMAND ----------

# MAGIC %md
# MAGIC 
# MAGIC Now we will visualize a sample text with `NerVisualizer`. Since `NerVisualizer` woks with Lightpipeline, so we will create a `light_model` with our `ner_model_model`.

# COMMAND ----------

light_model =  LightPipeline(ner_model)
ann_text = light_model.fullAnnotate(sample_text.text)[0]
ann_text.keys()

# COMMAND ----------

from sparknlp_display import NerVisualizer

visualiser = NerVisualizer()

# Change color of an entity label
visualiser.set_label_colors({'ONCOLOGICAL':'#ff2e51', 'TREATMENT': '#3bdeff', 'SYMPTOM': '#00ff40' })

ner_vis = visualiser.display(ann_text, label_col='final_ner_chunk',return_html=True)

displayHTML(ner_vis)

# COMMAND ----------

# MAGIC 
# MAGIC 
# MAGIC 
# MAGIC %md
# MAGIC ## 1. ICD-10 code extraction
# MAGIC In this step we get ICD-10 codes using entity resolvers and use the data for various use cases.
# MAGIC We can use `hcc_billable` entity resolver to get ICD10-CM codes for identified entities. The unique this about this resolver is it also provides HCC risk factor and billable status for each ICD code. We can use this information for a lot of tasks.

# COMMAND ----------

# MAGIC %md
# MAGIC Now we will transform our dataframe by using `ner_model` that we already created, and then we will get the `ner_chunks` into a list to use for the resolver LightPipeline.

# COMMAND ----------

ner_res = ner_model.transform(df)

# COMMAND ----------

# MAGIC %md
# MAGIC Optionally we can also store `ner_res` data into the broze delta laeyer for future accesibility

# COMMAND ----------

ner_res.repartition('path').write.format('delta').mode('overwrite').save(f'{delta_path}/bronze/ner-res-notes')

# COMMAND ----------

ner_pdf = ner_res.select("path", F.explode(F.arrays_zip('final_ner_chunk.result', 
                                                       'final_ner_chunk.metadata')).alias("cols"))\
                .select("path", F.expr("cols['result']").alias("final_chunk"), 
                                F.expr("cols['metadata']['entity']").alias("entity"))\
                .toPandas()

ner_chunks = list(ner_pdf.final_chunk)
display(ner_pdf)

# COMMAND ----------

# MAGIC %md
# MAGIC We are creating resolver PipelineModel with `document_assembler`, `sbert_jsl_medium_uncased` embedding and `sbertresolve_icd10cm_slim_billable_hcc_med` resolver. 

# COMMAND ----------

sbert_embedder = BertSentenceEmbeddings.pretrained("sbert_jsl_medium_uncased", 'en', 'clinical/models')\
  .setInputCols(["ner_chunks"])\
  .setOutputCol("sentence_embeddings")

icd10_resolver = SentenceEntityResolverModel.pretrained("sbertresolve_icd10cm_slim_billable_hcc_med","en", "clinical/models")\
  .setInputCols(["sentence_embeddings"]) \
  .setOutputCol("icd10_code")\
  .setDistanceFunction("EUCLIDEAN")

icd_pipelineModel = PipelineModel(stages=[
            documentAssemblerResolver,
            sbert_embedder,
            icd10_resolver
            ])

# COMMAND ----------

icd10_hcc_lp = LightPipeline(icd_pipelineModel)
icd10_hcc_result = icd10_hcc_lp.fullAnnotate(ner_chunks)

# COMMAND ----------

# MAGIC %md
# MAGIC Now we will create a pandas dataframe to show the results obviously. We will walk on the `icd10_hcc_result` line by line and take icd10 code (`icd10_code`), confidence levels (`confidence`), all possible codes (`all_k_results`), resolutions of the all possible codes (`all_k_resolutions`) and HCC details (`all_k_aux_labels`) of the icd10 code. 

# COMMAND ----------

tuples = []

for i in range(len(icd10_hcc_result)):
    for x,y in zip(icd10_hcc_result[i]["ner_chunks"], icd10_hcc_result[i]["icd10_code"]):
        tuples.append((ner_pdf.path.iloc[i],x.result, ner_pdf.entity.iloc[i], y.result, y.metadata["confidence"], y.metadata["all_k_results"], y.metadata["all_k_resolutions"], y.metadata["all_k_aux_labels"]))

icd10_hcc_pdf = pd.DataFrame(tuples, columns=["path", "final_chunk", "entity", "icd10_code", "confidence", "all_codes", "resolutions", "hcc_list"])


codes = []
resolutions = []
hcc_all = []

for code, resolution, hcc in zip(icd10_hcc_pdf['all_codes'], icd10_hcc_pdf['resolutions'], icd10_hcc_pdf['hcc_list']):
    
    codes.append( code.split(':::'))
    resolutions.append(resolution.split(':::'))
    hcc_all.append(hcc.split(":::"))

icd10_hcc_pdf['all_codes'] = codes  
icd10_hcc_pdf['resolutions'] = resolutions
icd10_hcc_pdf['hcc_list'] = hcc_all

# COMMAND ----------

# MAGIC %md
# MAGIC The values in `billable`, `hcc_store` and `hcc_status` columns are seperated by `||` and we will change them to a list.

# COMMAND ----------

def extract_billable(bil):
  
  billable = []
  status = []
  score = []

  for b in bil:
    billable.append(b.split("||")[0])
    status.append(b.split("||")[1])
    score.append(b.split("||")[2])

  return (billable, status, score)

icd10_hcc_pdf["hcc_status"] = icd10_hcc_pdf["hcc_list"].apply(extract_billable).apply(pd.Series).iloc[:,1]
icd10_hcc_pdf["hcc_score"] = icd10_hcc_pdf["hcc_list"].apply(extract_billable).apply(pd.Series).iloc[:,2]
icd10_hcc_pdf["billable"] = icd10_hcc_pdf["hcc_list"].apply(extract_billable).apply(pd.Series).iloc[:,0]

icd10_hcc_pdf.drop("hcc_list", axis=1, inplace= True)
icd10_hcc_pdf['icd_codes_names'] = icd10_hcc_pdf['resolutions'].apply(lambda x : x[0].split("[")[0])
icd10_hcc_pdf['icd_code_billable'] = icd10_hcc_pdf['billable'].apply(lambda x : x[0])

# COMMAND ----------

# MAGIC %md
# MAGIC #### Write `icd10_hcc_df` to Delta
# MAGIC Now we proceed to write resolved ICD10 codes which also contain information regarding HCC status corresponding to each code as one of the silver delta tables in our clinical lakehouse

# COMMAND ----------

icd10_hcc_df = spark.createDataFrame(icd10_hcc_pdf)
icd10_hcc_df.write.format('delta').mode('overwrite').save(f'{delta_path}/silver/icd10-hcc-df')

# COMMAND ----------

display(icd10_hcc_df.limit(10))

# COMMAND ----------

# MAGIC %md
# MAGIC ### Preparing reimbursement-ready data with billable codes
# MAGIC 
# MAGIC Here, we will check how many of the ICD codes are billable.

# COMMAND ----------

print(icd10_hcc_pdf['icd_code_billable'].value_counts())

# COMMAND ----------

import seaborn as sns
import matplotlib.pyplot as plt
plt.figure(figsize=(3,4), dpi=200)
plt.pie(icd10_hcc_pdf['icd_code_billable'].value_counts(), 
        labels = ["billable", "not billable"], 
        autopct = "%1.1f%%"
       )
plt.title("Ratio Billable & Non-billable Codes", size=10)
plt.show()

# COMMAND ----------

# MAGIC %md
# MAGIC As we can see, some of the best matching codes are not billable. For such indications we can find codes that are relevant as well as billable

# COMMAND ----------

icd10_oncology_mapping = {"C81-C96": "Malignant neoplasms of lymphoid, hematopoietic and related tissue",
                          "C76-C80": "Malignant neoplasms of ill-defined, other secondary and unspecified sites",
                          "D00-D09": "In situ neoplasms",
                          "C51-C58": "Malignant neoplasms of female genital organs",
                          "C43-C44": "Melanoma and other malignant neoplasms of skin",
                          "C15-C26": "Malignant neoplasms of digestive organs",
                          "C73-C75": "Malignant neoplasms of thyroid and other endocrine glands",
                          "D60-D64": "Aplastic and other anemias and other bone marrow failure syndromes",
                          "E70-E88": "Metabolic disorders",
                          "G89-G99": "Other disorders of the nervous system",
                          "R50-R69": "General symptoms and signs",
                          "R10-R19": "Symptoms and signs involving the digestive system and abdomen",
                          "Z00-Z13": "Persons encountering health services for examinations"}


def map_to_parent(x):
    charcode = x[0].lower()
    numcodes = int(x[1])
    
    for k, v in icd10_oncology_mapping.items():
        
        lower, upper = k.split('-')
        
        if charcode >= lower[0].lower() and numcodes >= int(lower[1]):
            
            if charcode < upper[0].lower():
                return v
            elif charcode == upper[0].lower() and numcodes <= int(upper[1]):
                return v

# COMMAND ----------

icd10_hcc_pdf["onc_code_desc"] = icd10_hcc_pdf["icd10_code"].apply(map_to_parent).fillna("-")

# COMMAND ----------

best_paid_icd_matches = []
indication_with_no_billable_icd = []

for i_, row in icd10_hcc_pdf.iterrows():
    if '1' not in row['billable']:
        indication_with_no_billable_icd.append([row['final_chunk'], 
                                      row['resolutions'][0], 
                                      row['all_codes'][0],
                                      row['billable'][0],
                                      row['hcc_score'][0],
                                      row['onc_code_desc'], 
                                      "-" ])
    else:
        n_zero_ind = list(row['billable']).index('1')
        best_paid_icd_matches.append([row['final_chunk'], 
                                      row['resolutions'][n_zero_ind], 
                                      row['all_codes'][n_zero_ind],
                                      row['billable'][n_zero_ind],
                                      row['hcc_score'][n_zero_ind],
                                      row['onc_code_desc'],
                                      n_zero_ind])

best_icd_mapped_pdf = pd.DataFrame(best_paid_icd_matches, columns=['ner_chunk', 'code_desc', 'code' , 'billable', 
                                             'corresponding_hcc_score', 'onc_code_desc', 'nearest_billable_code_pos'])
best_icd_mapped_pdf['corresponding_hcc_score'] = pd.to_numeric(best_icd_mapped_pdf['corresponding_hcc_score'], errors='coerce')

best_icd_mapped_pdf.head()

# COMMAND ----------

# MAGIC %md
# MAGIC **All chunks have been mapped to payable ICD codes**

# COMMAND ----------

print(best_icd_mapped_pdf.billable.value_counts())

# COMMAND ----------

# MAGIC %md
# MAGIC #### Write `best_icd_mapped_df` to Delta
# MAGIC Now we can write the reimbursement-ready data with billable codes into a gold delta layer, which can be accessed for reporting and BI

# COMMAND ----------

best_icd_mapped_df = spark.createDataFrame(best_icd_mapped_pdf)
best_icd_mapped_df.write.format('delta').mode('overwrite').save(f'{delta_path}/gold/best-icd-mapped')

# COMMAND ----------

display(best_icd_mapped_df.limit(10))

# COMMAND ----------

# MAGIC %md
# MAGIC ## 2. Get Drug codes from the notes
# MAGIC 
# MAGIC We will create a new pipeline to get drug codes. As NER model, we are using `ner_posology_large` and setting NerConverter's WhiteList `['DRUG']` in order to get only drug entities.

# COMMAND ----------

## to get drugs
drugs_ner_ing = MedicalNerModel.pretrained("ner_posology_large", "en", "clinical/models") \
    .setInputCols(["sentence", "token", "embeddings"]) \
    .setOutputCol("ner_drug")\
    .setIncludeConfidence(False)

drugs_ner_converter_ing = NerConverter() \
    .setInputCols(["sentence", "token", "ner_drug"]) \
    .setOutputCol("ner_chunk")\
    .setWhiteList(["DRUG"])
      
pipeline_rxnorm_ingredient = Pipeline(
    stages = [
        documentAssembler,
        sentenceDetector,
        tokenizer,
        word_embeddings,
        drugs_ner_ing,
        drugs_ner_converter_ing])

data_ner = spark.createDataFrame([['']]).toDF("text")
rxnorm_ner_model = pipeline_rxnorm_ingredient.fit(data_ner)

# COMMAND ----------

# MAGIC %md
# MAGIC ### Visualize Drug Entities
# MAGIC 
# MAGIC Now we will visualize a sample text with `NerVisualizer`.

# COMMAND ----------

# MAGIC %md
# MAGIC `NerVisualizer` works with LightPipeline, so we will create a `rxnorm_lp` with our `rxnorm_model`.

# COMMAND ----------

rxnorm_ner_lp = LightPipeline(rxnorm_ner_model)

ann_text = rxnorm_ner_lp.fullAnnotate(sample_text.text)[0]
print(ann_text.keys())

# COMMAND ----------

#Creating the vizualizer 
from sparknlp_display import NerVisualizer

visualiser = NerVisualizer()

# Change color of an entity label
visualiser.set_label_colors({'DRUG':'#008080'})
ner_vis = visualiser.display(ann_text, label_col='ner_chunk',return_html=True)

#Displaying the vizualizer 
displayHTML(ner_vis)

# COMMAND ----------

# MAGIC %md
# MAGIC Now we will take rxnorm ner_chunks into a list for using in resolver pipeline

# COMMAND ----------

rxnorm_code_res_df = rxnorm_ner_lp.transform(df) 

# COMMAND ----------

rxnorm_code_res_pdf = rxnorm_code_res_df.select("path", F.explode(F.arrays_zip('ner_chunk.result', 
                                                                      'ner_chunk.metadata')).alias("cols"))\
                         .select("path", F.expr("cols['result']").alias("ner_chunk"), 
                                         F.expr("cols['metadata']['entity']").alias("entity")).toPandas()

rxnorm_ner_chunks = list(rxnorm_code_res_pdf.ner_chunk)

# COMMAND ----------

# MAGIC %md
# MAGIC We will create our resolver pipeline and get rxnorm codes of these ner_chunks.

# COMMAND ----------

sbert_embedder = BertSentenceEmbeddings.pretrained("sbiobert_base_cased_mli", 'en', 'clinical/models')\
  .setInputCols(["ner_chunks"])\
  .setOutputCol("sentence_embeddings")

rxnorm_resolver = SentenceEntityResolverModel.pretrained("sbiobertresolve_rxnorm_augmented","en", "clinical/models")\
<<<<<<< HEAD
  .setInputCols(["sentence_embeddings"]) \
=======
  .setInputCols(["ner_chunks", "sentence_embeddings"]) \
>>>>>>> 4dbf45d2
  .setOutputCol("rxnorm_code")\
  .setDistanceFunction("EUCLIDEAN")

rxnorm_pipelineModel = PipelineModel(stages=[
            documentAssemblerResolver,
            sbert_embedder,
            rxnorm_resolver
            ])

# COMMAND ----------

rxnorm_resolver_lp = LightPipeline(rxnorm_pipelineModel)

# COMMAND ----------

rxnorm_code_res = rxnorm_resolver_lp.fullAnnotate(rxnorm_ner_chunks)

# COMMAND ----------

# MAGIC %md
# MAGIC We are selecting the columns which we need and convert to Pandas DataFrame. The values in `all_codes` and `resolitions` columns are seperated by ":::" and we are converting these columns to lists.

# COMMAND ----------

tuples = []

for i in range(len(rxnorm_code_res)):
    for x,y in zip(rxnorm_code_res[i]["ner_chunks"], rxnorm_code_res[i]["rxnorm_code"]):
        tuples.append((rxnorm_code_res_pdf.path.iloc[i],x.result, y.result, y.metadata["confidence"], y.metadata["all_k_results"], y.metadata["all_k_resolutions"]))

rxnorm_res_cleaned_pdf = pd.DataFrame(tuples, columns=["path", "drug_chunk", "rxnorm_code", "confidence", "all_codes", "resolutions"])


codes = []
resolutions = []

for code, resolution in zip(rxnorm_res_cleaned_pdf['all_codes'], rxnorm_res_cleaned_pdf['resolutions']):
    
    codes.append(code.split(':::'))
    resolutions.append(resolution.split(':::'))
    
  
rxnorm_res_cleaned_pdf['all_codes'] = codes  
rxnorm_res_cleaned_pdf['resolutions'] = resolutions
rxnorm_res_cleaned_pdf['drugs'] = rxnorm_res_cleaned_pdf['resolutions'].apply(lambda x : x[0])

# COMMAND ----------

display(rxnorm_res_cleaned_pdf.head(5))

# COMMAND ----------

# MAGIC %md
# MAGIC #### Write `rxnorm_res_cleaned_df `to Delta

# COMMAND ----------

rxnorm_res_cleaned_df = spark.createDataFrame(rxnorm_res_cleaned_pdf)
rxnorm_res_cleaned_df.write.format('delta').mode('overwrite').save(f'{delta_path}/gold/rxnorm-res-cleaned')

# COMMAND ----------

display(rxnorm_res_cleaned_df.limit(5))

# COMMAND ----------

# MAGIC %md
# MAGIC Checking all posology entities `DRUG`, `FREQUENCY`, `DURATION`, `STRENGTH`, `FORM`, `DOSAGE` and `ROUTE` and their RXNORM Code by using `ner_posology_greedy` model. <br/>
# MAGIC We will take our greedy chunks into rxnorm resolver to see what will change

# COMMAND ----------

documentAssembler = DocumentAssembler()\
    .setInputCol("text")\
    .setOutputCol("document")

sentenceDetector = SentenceDetectorDLModel.pretrained("sentence_detector_dl_healthcare","en","clinical/models") \
    .setInputCols(["document"]) \
    .setOutputCol("sentence")

tokenizer = Tokenizer()\
    .setInputCols(["sentence"])\
    .setOutputCol("token")\

word_embeddings = WordEmbeddingsModel.pretrained("embeddings_clinical", "en", "clinical/models")\
    .setInputCols(["sentence", "token"])\
    .setOutputCol("embeddings")

## to get drugs
drugs_ner_ing = MedicalNerModel.pretrained("ner_posology_greedy", "en", "clinical/models") \
    .setInputCols(["sentence", "token", "embeddings"]) \
    .setOutputCol("ner_drug")

drugs_ner_converter_ing = NerConverter() \
    .setInputCols(["sentence", "token", "ner_drug"]) \
    .setOutputCol("ner_chunk_drug")\
    .setWhiteList(["DRUG"])

greedy_ner_converter_ing = NerConverter() \
    .setInputCols(["sentence", "token", "ner_drug"]) \
    .setOutputCol("ner_chunk_greedy")

drugs_c2doc = Chunk2Doc().setInputCols("ner_chunk_drug").setOutputCol("ner_chunk_doc") 

sbert_embedder_ing = BertSentenceEmbeddings.pretrained("sbiobert_base_cased_mli", 'en', 'clinical/models')\
    .setInputCols(["ner_chunk_doc"])\
    .setOutputCol("sentence_embeddings")

rxnorm_resolver = SentenceEntityResolverModel.pretrained("sbiobertresolve_rxnorm_augmented","en", "clinical/models")\
<<<<<<< HEAD
    .setInputCols(["sentence_embeddings"]) \
=======
    .setInputCols(["ner_chunk_drug", "sentence_embeddings"]) \
>>>>>>> 4dbf45d2
    .setOutputCol("rxnorm_code")\
    .setDistanceFunction("EUCLIDEAN")
    

pipeline_rxnorm_ingredient = Pipeline(
    stages = [
        documentAssembler,
        sentenceDetector,
        tokenizer,
        word_embeddings,
        drugs_ner_ing,
        drugs_ner_converter_ing, 
        greedy_ner_converter_ing,
        drugs_c2doc, 
        sbert_embedder_ing,
        rxnorm_resolver])

data_ner = spark.createDataFrame([['']]).toDF("text")
rxnorm_model = pipeline_rxnorm_ingredient.fit(data_ner)

# COMMAND ----------

rxnorm_greedy_lp = LightPipeline(rxnorm_model)

# COMMAND ----------

<<<<<<< HEAD
ann_text = rxnorm_greedy_lp.fullAnnotate(sample_text.text)[0]
print(ann_text.keys())

# COMMAND ----------

# MAGIC %md
# MAGIC Visualize Greedy Algorithm Entities without WhiteList
=======
ann_text = rxnorm_greedy_lp.fullAnnotate(sample_text)[0]
print(ann_text.keys())
>>>>>>> 4dbf45d2

# COMMAND ----------

# MAGIC %md
# MAGIC Visualize Greedy Algorithm Entities without WhiteList

# COMMAND ----------

#Creating the vizualizer 
from sparknlp_display import NerVisualizer

visualiser = NerVisualizer()

# Change color of an entity label
visualiser.set_label_colors({'DRUG':'#008080'})
ner_vis = visualiser.display(ann_text, label_col='ner_chunk_greedy',return_html=True)

#Displaying the vizualizer 
displayHTML(ner_vis)

# COMMAND ----------

rxnorm_code_res = rxnorm_model.transform(df) 

# COMMAND ----------

rxnorm_res = rxnorm_code_res.select("path", F.explode(F.arrays_zip( rxnorm_code_res.ner_chunk_drug.result, rxnorm_code_res.rxnorm_code.result, rxnorm_code_res.rxnorm_code.metadata)).alias("cols"))\
                            .select("path", F.expr("cols['0']").alias("drug_chunk"),
                                            F.expr("cols['1']").alias("rxnorm_code"),
                                            F.expr("cols['2']['confidence']").alias("confidence"),
                                            F.expr("cols['2']['all_k_results']").alias("all_codes"),
                                            F.expr("cols['2']['all_k_resolutions']").alias("resolutions")).toPandas()


codes = []
resolutions = []

for code, resolution in zip(rxnorm_res['all_codes'], rxnorm_res['resolutions']):
    
    codes.append(code.split(':::'))
    resolutions.append(resolution.split(':::'))
    
  
rxnorm_res['all_codes'] = codes  
rxnorm_res['resolutions'] = resolutions
rxnorm_res['drugs'] = rxnorm_res['resolutions'].apply(lambda x : x[0])
<<<<<<< HEAD

# COMMAND ----------

rxnorm_res.head(5)

# COMMAND ----------

=======

# COMMAND ----------

rxnorm_res.head(5)

# COMMAND ----------

>>>>>>> 4dbf45d2
rxnorm_code_greedy_res_pdf = rxnorm_code_res.select("path", F.explode(F.arrays_zip('ner_chunk_drug.result', 
                                                               'ner_chunk_drug.metadata')).alias("cols"))\
                         .select("path", F.expr("cols['result']").alias("ner_chunk"), 
                                         F.expr("cols['metadata']['entity']").alias("entity")).toPandas()

# COMMAND ----------

# MAGIC %md
# MAGIC #### Write `rxnorm_code_greedy_res_df` to Delta

# COMMAND ----------

rxnorm_code_greedy_res_df=spark.createDataFrame(rxnorm_code_greedy_res_pdf)
rxnorm_code_greedy_res_df.write.format('delta').mode("overwrite").save(f"{delta_path}/silver/rxnorm-code-greedy-res")

# COMMAND ----------

display(rxnorm_code_greedy_res_df.limit(10))

# COMMAND ----------

# MAGIC %md
# MAGIC ## 3. Get Timeline Using RE Models
# MAGIC 
# MAGIC We will create a relation extration model to identify temporal relationships among clinical events by using pretrained **RelationExtractionModel** `re_temporal_events_clinical`.

# COMMAND ----------

pos_tagger = PerceptronModel.pretrained("pos_clinical", "en", "clinical/models") \
    .setInputCols(["sentence", "token"])\
    .setOutputCol("pos_tags")

events_ner_tagger = MedicalNerModel()\
    .pretrained("ner_events_clinical", "en", "clinical/models")\
    .setInputCols("sentence", "token", "embeddings")\
    .setOutputCol("ner_tags")\
    .setIncludeConfidence(False)

ner_chunker = NerConverterInternal()\
    .setInputCols(["sentence", "token", "ner_tags"])\
    .setOutputCol("ner_chunks")

dependency_parser = DependencyParserModel.pretrained("dependency_conllu", "en")\
    .setInputCols(["sentence", "pos_tags", "token"])\
    .setOutputCol("dependencies")

clinical_re_Model = RelationExtractionModel()\
    .pretrained("re_temporal_events_clinical", "en", 'clinical/models')\
    .setInputCols(["embeddings", "pos_tags", "ner_chunks", "dependencies"])\
    .setOutputCol("relations")\
    .setMaxSyntacticDistance(4)\
    .setPredictionThreshold(0.9)

pipeline = Pipeline(stages=[
  documentAssembler,
  sentenceDetector,
  tokenizer, 
  word_embeddings, 
  pos_tagger, 
  events_ner_tagger,
  ner_chunker,
  dependency_parser,
  clinical_re_Model
])

empty_data = spark.createDataFrame([[""]]).toDF("text")
model = pipeline.fit(empty_data)

# COMMAND ----------

temporal_re_df = model.transform(df)

# COMMAND ----------

# MAGIC %md
# MAGIC Now we write the results in our delta silver layer

# COMMAND ----------

temporal_re_df_silver = temporal_re_df.select("path", F.explode(F.arrays_zip('relations.result', 'relations.metadata')).alias("cols"))\
                                  .select("path",
                                          F.expr("cols['result']").alias("relation"),
                                          F.expr("cols['metadata']['entity1']").alias('entity1'),
                                          F.expr("cols['metadata']['chunk1']").alias('chunk1'),
                                          F.expr("cols['metadata']['entity2']").alias('entity2'),
                                          F.expr("cols['metadata']['chunk2']").alias('chunk2'),
                                          F.expr("cols['metadata']['confidence']").alias('confidence')
                                         )

# COMMAND ----------

# MAGIC %md
# MAGIC #### Write `temporal_re_df_silver` Delta

# COMMAND ----------

temporal_re_df_silver.write.format('delta').mode("overwrite").save(f"{delta_path}/silver/temporal-re")

# COMMAND ----------

# MAGIC %md
# MAGIC ## 4. Relations Between Body Parts and Procedures
# MAGIC 
# MAGIC We will create a relation extration model to identify relationships between body parts and problem entities by using pretrained **RelationExtractionModel** `re_bodypart_problem`.

# COMMAND ----------

pos_tagger = PerceptronModel.pretrained("pos_clinical", "en", "clinical/models") \
    .setInputCols(["sentence", "token"])\
    .setOutputCol("pos_tags")

ner_tagger = MedicalNerModel() \
    .pretrained("jsl_ner_wip_greedy_clinical", "en", "clinical/models") \
    .setInputCols(["sentence", "token", "embeddings"]) \
    .setOutputCol("ner_tags")\
    .setIncludeConfidence(False)

ner_converter = NerConverter() \
    .setInputCols(["sentence", "token", "ner_tags"]) \
    .setOutputCol("ner_chunks_re")\
    .setWhiteList(['Internal_organ_or_component', 'Problem', 'Procedure'])

dependency_parser = DependencyParserModel() \
    .pretrained("dependency_conllu", "en") \
    .setInputCols(["sentence", "pos_tags", "token"]) \
    .setOutputCol("dependencies")

re_model = RelationExtractionModel()\
    .pretrained('re_bodypart_problem', 'en', "clinical/models") \
    .setPredictionThreshold(0.5)\
    .setInputCols(["embeddings", "pos_tags", "ner_chunks_re", "dependencies"]) \
    .setOutputCol("relations")

bodypart_re_pipeline = Pipeline(stages=[documentAssembler, 
                            sentenceDetector, 
                            tokenizer, 
                            pos_tagger, 
                            word_embeddings, 
                            ner_tagger, 
                            ner_converter,
                            dependency_parser, 
                            re_model])


empty_data = spark.createDataFrame([['']]).toDF("text")
bodypart_re_model = bodypart_re_pipeline.fit(empty_data)

# COMMAND ----------

bodypart_re_df = bodypart_re_model.transform(df)

# COMMAND ----------

bodypart_re_df = bodypart_re_df.select("path", F.explode(F.arrays_zip('relations.result', 'relations.metadata')).alias("cols"))\
                                .select("path",
                                        F.expr("cols['result']").alias("relation"),
                                        F.expr("cols['metadata']['entity1']").alias('entity1'),
                                        F.expr("cols['metadata']['chunk1']").alias('chunk1'),
                                        F.expr("cols['metadata']['entity2']").alias('entity2'),
                                        F.expr("cols['metadata']['chunk2']").alias('chunk2'),
                                        F.expr("cols['metadata']['confidence']").alias('confidence')
                                        )

# COMMAND ----------

# MAGIC %md
# MAGIC #### Write `bodypart_re_df` to Delta

# COMMAND ----------

bodypart_re_df.write.format('delta').mode("overwrite").save(f'{delta_path}/silver/bodypart-relationships')

# COMMAND ----------

display(bodypart_re_df.limit(10))

# COMMAND ----------

# MAGIC %md
# MAGIC ## 5. Get Procedure codes from notes
# MAGIC 
# MAGIC We will create a new pipeline to get procedure codes. As NER model, we are using `jsl_ner_wip_greedy_clinical` and setting NerConverter's WhiteList `['Procedure']` in order to get only drug entities.

# COMMAND ----------

proc_ner = MedicalNerModel.pretrained("jsl_ner_wip_greedy_clinical", "en", "clinical/models") \
    .setInputCols(["sentence", "token", "embeddings"]) \
    .setOutputCol("ner_proc")\
    .setIncludeConfidence(False)

proc_ner_converter = NerConverter() \
    .setInputCols(["sentence", "token", "ner_proc"]) \
    .setOutputCol("ner_chunk")\
    .setWhiteList(['Procedure'])


bert_pipeline_cpt = Pipeline(
    stages = [
        documentAssembler,
        sentenceDetector,
        tokenizer,
        word_embeddings,
        proc_ner,
        proc_ner_converter])

empty_data = spark.createDataFrame([['']]).toDF("text")
cpt_model = bert_pipeline_cpt.fit(empty_data)

# COMMAND ----------

cpt_code_res = cpt_model.transform(df) 

# COMMAND ----------

# MAGIC %md
# MAGIC Now we will take the ner_chunks into a list to use in resolver pipeline

# COMMAND ----------

cpt_ner_df = cpt_code_res.select("path", F.explode(F.arrays_zip('ner_chunk.result', 
                                                                'ner_chunk.metadata')).alias("cols"))\
                         .select("path", F.expr("cols['result']").alias("ner_chunk"), 
                                         F.expr("cols['metadata']['entity']").alias("entity")).toPandas()

cpt_ner_chunks = list(cpt_ner_df.ner_chunk)

# COMMAND ----------

sbert_embedder = BertSentenceEmbeddings.pretrained("sbiobert_base_cased_mli", 'en', 'clinical/models')\
  .setInputCols(["ner_chunks"])\
  .setOutputCol("sentence_embeddings")

cpt_resolver = SentenceEntityResolverModel.pretrained("sbiobertresolve_cpt_augmented","en", "clinical/models")\
<<<<<<< HEAD
  .setInputCols(["sentence_embeddings"]) \
=======
  .setInputCols(["ner_chunks", "sentence_embeddings"]) \
>>>>>>> 4dbf45d2
  .setOutputCol("cpt_code")\
  .setDistanceFunction("EUCLIDEAN")

cpt_pipelineModel = PipelineModel(stages=[
            documentAssemblerResolver,
            sbert_embedder,
            cpt_resolver
            ])

# COMMAND ----------

cpt_lp = LightPipeline(cpt_pipelineModel)

# COMMAND ----------

cpt_code_res = cpt_lp.fullAnnotate(cpt_ner_chunks)

# COMMAND ----------

tuples = []

for i in range(len(cpt_code_res)):
    for x,y in zip(cpt_code_res[i]["ner_chunks"], cpt_code_res[i]["cpt_code"]):
        tuples.append((cpt_ner_df.path.iloc[i],x.result, cpt_ner_df.entity.iloc[i], y.result, y.metadata["confidence"], y.metadata["all_k_results"], y.metadata["all_k_resolutions"]))

cpt_df = pd.DataFrame(tuples, columns=["path", "chunks", "entity", "cpt_code", "confidence", "all_codes", "resolutions"])



codes = []
resolutions = []

for code, resolution in zip(cpt_df['all_codes'], cpt_df['resolutions']):
    
    codes.append(code.split(':::'))
    resolutions.append(resolution.split(':::'))
    
  
cpt_df['all_codes'] = codes  
cpt_df['resolutions'] = resolutions
cpt_df['cpt'] = cpt_df['resolutions'].apply(lambda x : x[0])

# COMMAND ----------

cpt_df.head()

# COMMAND ----------

# MAGIC %md
# MAGIC ### Write `cpt_df` to Delta

# COMMAND ----------

cpt_df=spark.createDataFrame(cpt_df)
cpt_df.write.format('delta').mode('overwrite').save(f"{delta_path}/silver/cpt")

# COMMAND ----------

# MAGIC %md
# MAGIC ## 6. Get Assertion Status of Cancer Entities
# MAGIC 
# MAGIC We will create a new pipeline to get assertion status of cancer entities procedure codes. As NER model, we are using `jsl_ner_wip_greedy_clinical`.

# COMMAND ----------

# Cancer
bionlp_ner = MedicalNerModel.pretrained("ner_bionlp", "en", "clinical/models") \
    .setInputCols(["sentence", "token", "embeddings"]) \
    .setOutputCol("bionlp_ner")\
    .setIncludeConfidence(False)

bionlp_ner_converter = NerConverter() \
    .setInputCols(["sentence", "token", "bionlp_ner"]) \
    .setOutputCol("bionlp_ner_chunk")\
    .setWhiteList(["Cancer"])

# Clinical Terminology
jsl_ner = MedicalNerModel.pretrained("jsl_ner_wip_greedy_clinical", "en", "clinical/models") \
    .setInputCols(["sentence", "token", "embeddings"]) \
    .setOutputCol("jsl_ner")\
    .setIncludeConfidence(False)

jsl_ner_converter = NerConverter() \
    .setInputCols(["sentence", "token", "jsl_ner"]) \
    .setOutputCol("jsl_ner_chunk")\
    .setWhiteList(["Oncological", "Symptom"])

chunk_merger = ChunkMergeApproach()\
    .setInputCols('bionlp_ner_chunk', "jsl_ner_chunk")\
    .setOutputCol('final_ner_chunk')

cancer_assertion = AssertionDLModel.pretrained("assertion_dl", "en", "clinical/models") \
    .setInputCols(["sentence", "final_ner_chunk", "embeddings"]) \
    .setOutputCol("assertion")


assertion_pipeline = Pipeline(
    stages = base_stages+[
        bionlp_ner,
        bionlp_ner_converter,
        jsl_ner,
        jsl_ner_converter,
        chunk_merger,
        cancer_assertion
    ])
empty_data = spark.createDataFrame([['']]).toDF("text")
assertion_model = assertion_pipeline.fit(empty_data)

# COMMAND ----------

assertion_res = assertion_model.transform(df)

# COMMAND ----------

assertion_df = (assertion_res.selectExpr('*', 'final_ner_chunk.result as final_ner_chunk_result', 'final_ner_chunk.metadata as final_ner_chunk_metadata', 'assertion.result as assertion_result')
                .select("path", F.explode(F.arrays_zip('final_ner_chunk_result', 'final_ner_chunk_metadata', 'assertion_result')).alias("cols"))
                .select("path", F.expr("cols['final_ner_chunk_result']").alias("chunk"),
                                F.expr("cols['final_ner_chunk_metadata']['entity']").alias("entity"),
                                F.expr("cols['assertion_result']").alias("assertion"))
               )

# COMMAND ----------

display(assertion_df.head(10))

# COMMAND ----------

# MAGIC %md
# MAGIC #### Write `assertion_df` to Delta

# COMMAND ----------

assertion_df.write.format('delta').mode('overwrite').save(f'{delta_path}/silver/assertion')

# COMMAND ----------

# MAGIC %md
# MAGIC ## License
# MAGIC Copyright / License info of the notebook. Copyright [2021] the Notebook Authors.  The source in this notebook is provided subject to the [Apache 2.0 License](https://spdx.org/licenses/Apache-2.0.html).  All included or referenced third party libraries are subject to the licenses set forth below.
# MAGIC 
# MAGIC |Library Name|Library License|Library License URL|Library Source URL| 
# MAGIC | :-: | :-:| :-: | :-:|
# MAGIC |Pandas |BSD 3-Clause License| https://github.com/pandas-dev/pandas/blob/master/LICENSE | https://github.com/pandas-dev/pandas|
# MAGIC |Numpy |BSD 3-Clause License| https://github.com/numpy/numpy/blob/main/LICENSE.txt | https://github.com/numpy/numpy|
# MAGIC |Apache Spark |Apache License 2.0| https://github.com/apache/spark/blob/master/LICENSE | https://github.com/apache/spark/tree/master/python/pyspark|
# MAGIC |Spark NLP |Apache-2.0 License| https://github.com/JohnSnowLabs/spark-nlp/blob/master/LICENSE | https://github.com/JohnSnowLabs/spark-nlp|
# MAGIC |MatPlotLib | | https://github.com/matplotlib/matplotlib/blob/master/LICENSE/LICENSE | https://github.com/matplotlib/matplotlib|
# MAGIC |Seaborn | | https://github.com/seaborn/seaborn/blob/master/licences/HUSL_LICENSE | https://github.com/seaborn/seaborn/|
# MAGIC |Pillow (PIL) | HPND License| https://github.com/python-pillow/Pillow/blob/master/LICENSE | https://github.com/python-pillow/Pillow/|
# MAGIC |Spark NLP for Healthcare|[Proprietary license - John Snow Labs Inc.](https://www.johnsnowlabs.com/spark-nlp-health/) |NA|NA|
# MAGIC |Spark OCR |[Proprietary license - John Snow Labs Inc.](https://nlp.johnsnowlabs.com/docs/en/ocr) |NA|NA|
# MAGIC 
# MAGIC |Author|
# MAGIC |-|
# MAGIC |Databricks Inc.|
# MAGIC |John Snow Labs Inc.|

# COMMAND ----------

# MAGIC %md
# MAGIC ## Disclaimers
# MAGIC Databricks Inc. (“Databricks”) does not dispense medical, diagnosis, or treatment advice. This Solution Accelerator (“tool”) is for informational purposes only and may not be used as a substitute for professional medical advice, treatment, or diagnosis. This tool may not be used within Databricks to process Protected Health Information (“PHI”) as defined in the Health Insurance Portability and Accountability Act of 1996, unless you have executed with Databricks a contract that allows for processing PHI, an accompanying Business Associate Agreement (BAA), and are running this notebook within a HIPAA Account.  Please note that if you run this notebook within Azure Databricks, your contract with Microsoft applies.<|MERGE_RESOLUTION|>--- conflicted
+++ resolved
@@ -603,11 +603,7 @@
   .setOutputCol("sentence_embeddings")
 
 rxnorm_resolver = SentenceEntityResolverModel.pretrained("sbiobertresolve_rxnorm_augmented","en", "clinical/models")\
-<<<<<<< HEAD
-  .setInputCols(["sentence_embeddings"]) \
-=======
-  .setInputCols(["ner_chunks", "sentence_embeddings"]) \
->>>>>>> 4dbf45d2
+  .setInputCols(["sentence_embeddings"])\
   .setOutputCol("rxnorm_code")\
   .setDistanceFunction("EUCLIDEAN")
 
@@ -717,11 +713,7 @@
     .setOutputCol("sentence_embeddings")
 
 rxnorm_resolver = SentenceEntityResolverModel.pretrained("sbiobertresolve_rxnorm_augmented","en", "clinical/models")\
-<<<<<<< HEAD
-    .setInputCols(["sentence_embeddings"]) \
-=======
-    .setInputCols(["ner_chunk_drug", "sentence_embeddings"]) \
->>>>>>> 4dbf45d2
+    .setInputCols(["sentence_embeddings"])\
     .setOutputCol("rxnorm_code")\
     .setDistanceFunction("EUCLIDEAN")
     
@@ -748,18 +740,8 @@
 
 # COMMAND ----------
 
-<<<<<<< HEAD
 ann_text = rxnorm_greedy_lp.fullAnnotate(sample_text.text)[0]
 print(ann_text.keys())
-
-# COMMAND ----------
-
-# MAGIC %md
-# MAGIC Visualize Greedy Algorithm Entities without WhiteList
-=======
-ann_text = rxnorm_greedy_lp.fullAnnotate(sample_text)[0]
-print(ann_text.keys())
->>>>>>> 4dbf45d2
 
 # COMMAND ----------
 
@@ -806,7 +788,6 @@
 rxnorm_res['all_codes'] = codes  
 rxnorm_res['resolutions'] = resolutions
 rxnorm_res['drugs'] = rxnorm_res['resolutions'].apply(lambda x : x[0])
-<<<<<<< HEAD
 
 # COMMAND ----------
 
@@ -814,15 +795,6 @@
 
 # COMMAND ----------
 
-=======
-
-# COMMAND ----------
-
-rxnorm_res.head(5)
-
-# COMMAND ----------
-
->>>>>>> 4dbf45d2
 rxnorm_code_greedy_res_pdf = rxnorm_code_res.select("path", F.explode(F.arrays_zip('ner_chunk_drug.result', 
                                                                'ner_chunk_drug.metadata')).alias("cols"))\
                          .select("path", F.expr("cols['result']").alias("ner_chunk"), 
@@ -1056,11 +1028,7 @@
   .setOutputCol("sentence_embeddings")
 
 cpt_resolver = SentenceEntityResolverModel.pretrained("sbiobertresolve_cpt_augmented","en", "clinical/models")\
-<<<<<<< HEAD
-  .setInputCols(["sentence_embeddings"]) \
-=======
-  .setInputCols(["ner_chunks", "sentence_embeddings"]) \
->>>>>>> 4dbf45d2
+  .setInputCols(["sentence_embeddings"])\
   .setOutputCol("cpt_code")\
   .setDistanceFunction("EUCLIDEAN")
 
